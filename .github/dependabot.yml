# Please see the documentation for all configuration options:
# https://docs.github.com/en/code-security/dependabot/dependabot-version-updates/configuration-options-for-the-dependabot.yml-file

version: 2
updates:
- package-ecosystem: nuget
  directory: /
  schedule:
<<<<<<< HEAD
    interval: monthly
  ignore:
  # This package has unlisted versions on nuget.org that are not supported. Avoid them.
  - dependency-name: dotnet-format
    versions: ["6.x", "7.x", "8.x", "9.x"]
- package-ecosystem: npm
  directory: /src/nerdbank-gitversioning.npm
  schedule:
    interval: monthly
=======
    interval: weekly
>>>>>>> 3271c787
<|MERGE_RESOLUTION|>--- conflicted
+++ resolved
@@ -6,16 +6,8 @@
 - package-ecosystem: nuget
   directory: /
   schedule:
-<<<<<<< HEAD
     interval: monthly
-  ignore:
-  # This package has unlisted versions on nuget.org that are not supported. Avoid them.
-  - dependency-name: dotnet-format
-    versions: ["6.x", "7.x", "8.x", "9.x"]
 - package-ecosystem: npm
   directory: /src/nerdbank-gitversioning.npm
   schedule:
-    interval: monthly
-=======
-    interval: weekly
->>>>>>> 3271c787
+    interval: monthly