--- conflicted
+++ resolved
@@ -10,12 +10,8 @@
   ignore:
   # This package has unlisted versions on nuget.org that are not supported. Avoid them.
   - dependency-name: dotnet-format
-<<<<<<< HEAD
-    versions: ["6.x", "7.x", "8.x"]
+    versions: ["6.x", "7.x", "8.x", "9.x"]
 - package-ecosystem: npm
   directory: /src/nerdbank-gitversioning.npm
   schedule:
-    interval: monthly
-=======
-    versions: ["6.x", "7.x", "8.x", "9.x"]
->>>>>>> 0fcb1d81
+    interval: monthly