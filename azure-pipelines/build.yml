parameters:
- name: windowsPool
  type: object
  default:
    vmImage: windows-2022
<<<<<<< HEAD
=======
- name: includeMacOS
  type: boolean
>>>>>>> 3271c787
- name: RunTests
  type: boolean
  default: true

jobs:
- job: Windows
  pool: ${{ parameters.windowsPool }}
  variables:
    - name: testModifier
      value:
    - ${{ if eq(variables['System.TeamFoundationCollectionUri'], 'https://dev.azure.com/andrewarnott/') }}:
      - group: dotnetfoundation code signing
  steps:
  - checkout: self
    fetchDepth: 0 # avoid shallow clone so nbgv can do its work.
    clean: true
    submodules: true # keep the warnings quiet about the wiki not being enlisted
  - template: install-dependencies.yml
  - pwsh: |
      Invoke-WebRequest -Uri "https://dot.net/v1/dotnet-install.ps1" -OutFile dotnet-install.ps1
      & .\dotnet-install.ps1 -Architecture x86 -Version 8.0.100 -InstallDir "C:\Program Files (x86)\dotnet\" -NoPath -Verbose
    displayName: ⚙ Install 32-bit .NET SDK and runtimes

  - template: dotnet.yml
    parameters:
      RunTests: ${{ parameters.RunTests }}

- job: Linux
  pool:
    vmImage: Ubuntu 20.04
  steps:
  - checkout: self
    fetchDepth: 0 # avoid shallow clone so nbgv can do its work.
    clean: true
    submodules: true # keep the warnings quiet about the wiki not being enlisted
  - template: install-dependencies.yml
  - powershell: dotnet tool run nbgv cloud -c
    displayName: ⚙ Set build number
  - template: dotnet.yml
    parameters:
      RunTests: ${{ parameters.RunTests }}
<<<<<<< HEAD
=======
  - script: dotnet format --verify-no-changes --no-restore
    displayName: 💅 Verify formatted code
  - template: expand-template.yml

- job: macOS
  condition: ${{ parameters.includeMacOS }}
  pool:
    vmImage: macOS-12
  steps:
  - checkout: self
    fetchDepth: 0 # avoid shallow clone so nbgv can do its work.
    clean: true
  - template: install-dependencies.yml
  - template: dotnet.yml
    parameters:
      RunTests: ${{ parameters.RunTests }}
  - template: expand-template.yml
>>>>>>> 3271c787

- job: WrapUp
  dependsOn:
  - Windows
  - Linux
  pool: ${{ parameters.windowsPool }} # Use Windows agent because PublishSymbols task requires it (https://github.com/microsoft/azure-pipelines-tasks/issues/13821).
  condition: succeededOrFailed()
  steps:
  - checkout: self
    fetchDepth: 0 # avoid shallow clone so nbgv can do its work.
    clean: true
  - template: install-dependencies.yml
    parameters:
      initArgs: -NoRestore
  - ${{ if parameters.RunTests }}:
    - template: publish-codecoverage.yml
  - template: publish-deployables.yml<|MERGE_RESOLUTION|>--- conflicted
+++ resolved
@@ -3,11 +3,6 @@
   type: object
   default:
     vmImage: windows-2022
-<<<<<<< HEAD
-=======
-- name: includeMacOS
-  type: boolean
->>>>>>> 3271c787
 - name: RunTests
   type: boolean
   default: true
@@ -49,26 +44,8 @@
   - template: dotnet.yml
     parameters:
       RunTests: ${{ parameters.RunTests }}
-<<<<<<< HEAD
-=======
   - script: dotnet format --verify-no-changes --no-restore
     displayName: 💅 Verify formatted code
-  - template: expand-template.yml
-
-- job: macOS
-  condition: ${{ parameters.includeMacOS }}
-  pool:
-    vmImage: macOS-12
-  steps:
-  - checkout: self
-    fetchDepth: 0 # avoid shallow clone so nbgv can do its work.
-    clean: true
-  - template: install-dependencies.yml
-  - template: dotnet.yml
-    parameters:
-      RunTests: ${{ parameters.RunTests }}
-  - template: expand-template.yml
->>>>>>> 3271c787
 
 - job: WrapUp
   dependsOn:
