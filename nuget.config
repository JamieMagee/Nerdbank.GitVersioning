--- conflicted
+++ resolved
@@ -2,38 +2,18 @@
 <configuration>
   <config>
     <add key="repositorypath" value="packages" />
-    <add key="signatureValidationMode" value="require" />
   </config>
   <packageSources>
+    <!--To inherit the global NuGet package sources remove the <clear/> line below -->
     <clear />
-<<<<<<< HEAD
-    <add key="api.nuget.org" value="https://api.nuget.org/v3/index.json" />
-    <add key="Consumption" value="https://pkgs.dev.azure.com/andrewarnott/OSS/_packaging/Consumption/nuget/v3/index.json" />
-=======
     <add key="nuget" value="https://api.nuget.org/v3/index.json" />
     <add key="test-tools" value="https://pkgs.dev.azure.com/dnceng/public/_packaging/test-tools/nuget/v3/index.json" />
->>>>>>> 4de45d4b
+    <add key="Consumption" value="https://pkgs.dev.azure.com/andrewarnott/OSS/_packaging/Consumption/nuget/v3/index.json" />
   </packageSources>
   <disabledPackageSources>
     <!-- Defend against user or machine level disabling of sources that we list in this file. -->
     <clear />
   </disabledPackageSources>
-<<<<<<< HEAD
-  <trustedSigners>
-    <repository name="nuget" serviceIndex="https://api.nuget.org/v3/index.json">
-      <owners>Microsoft;aarnott;xunit;kzu;castleproject;patrickb8man;jamesnk;ethomson;AndreyAkinshin;MarcoRossignoli;cake-build;ericnewton76;0xd4d;manuel.roemer;Thecentury;sharwell;dotnetfoundation;wtfsck</owners>
-      <certificate fingerprint="0e5f38f57dc1bcc806d8494f4f90fbcedd988b46760709cbeec6f4219aa6157d" hashAlgorithm="SHA256" allowUntrustedRoot="false" />
-      <certificate fingerprint="5A2901D6ADA3D18260B9C6DFE2133C95D74B9EEF6AE0E5DC334C8454D1477DF4" hashAlgorithm="SHA256" allowUntrustedRoot="false" />
-    </repository>
-    <author name="Nerdbank">
-      <certificate fingerprint="1f891e64936d15de5fae22d910cd39f3e9860213c92f20cf9638a245b1249d2b" hashAlgorithm="SHA256" allowUntrustedRoot="false" />
-    </author>
-    <author name="Microsoft">
-      <certificate fingerprint="aa12da22a49bce7d5c1ae64cc1f3d892f150da76140f210abd2cbffca2c18a27" hashAlgorithm="SHA256" allowUntrustedRoot="false" />
-      <certificate fingerprint="3f9001ea83c560d712c24cf213c3d312cb3bff51ee89435d3430bd06b5d0eece" hashAlgorithm="SHA256" allowUntrustedRoot="false" />
-    </author>
-  </trustedSigners>
-=======
   <packageSourceMapping>
     <packageSource key="test-tools">
       <package pattern="Microsoft.CodeCoverage" />
@@ -41,6 +21,8 @@
     <packageSource key="nuget">
       <package pattern="*" />
     </packageSource>
+    <packageSource key="Consumption">
+      <package pattern="Nerdbank.GitVersioning.LKG" />
+    </packageSource>
   </packageSourceMapping>
->>>>>>> 4de45d4b
 </configuration>