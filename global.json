--- conflicted
+++ resolved
@@ -1,10 +1,6 @@
 {
   "sdk": {
-<<<<<<< HEAD
-    "version": "6.0.403",
-=======
     "version": "7.0.101",
->>>>>>> 4de45d4b
     "rollForward": "patch",
     "allowPrerelease": false
   }
